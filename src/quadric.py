--- conflicted
+++ resolved
@@ -112,7 +112,7 @@
         
         return params
     
-    def get_outgoing(self, selector, min_energy):
+    def get_outgoing(self, selector):
         """
         Generates a new ray bundle, which is the reflection of the user selected rays out of
         the incoming ray bundle that was previously registered.
@@ -132,15 +132,5 @@
                                  N.arange(self._current_bundle.get_num_rays())[selector])))
         outg.set_ref_index(N.hstack((self._current_bundle.get_ref_index()[selector],
                                     self._current_bundle.get_ref_index()[selector])))
-<<<<<<< HEAD
         
-        return outg
-=======
-                
-        # Delete rays with negligible energies 
-        delete = N.where(outg.get_energy() <= min_energy)[0]
-        if N.shape(delete)[0] != 0:
-            outg = outg.delete_rays(delete)
-        
-        return outg
->>>>>>> d017063b
+        return outg