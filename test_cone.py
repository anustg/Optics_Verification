# Test that the infinite and finite cone geometry does what it should.

import unittest
import numpy as N
N.set_printoptions(linewidth=150)

from tracer.ray_bundle import RayBundle
from tracer.cone import InfiniteCone, FiniteCone
from tracer.spatial_geometry import rotx

class TestInfiniteCone(unittest.TestCase):
    def setUp(self):
        pos = N.c_[[-1.,0,0], [2,0,0], [1,0,2]]
        dire = N.c_[[0.,0,1], [-1,0,1], [-1,2,0]]
        self.prm = N.r_[1,N.sqrt(2),N.sqrt(5)]
        self.pts = N.c_[[-1.,0,1],[1,0,1],[0,2,2]]
        self.nrm = N.c_[[-1.,0,-1],[1,0,-1],[0,-1,1]]

        dire /= N.sqrt(N.sum(dire**2, axis=0)) # normalise dire
        self.nrm /= N.sqrt(N.sum(self.nrm**2, axis=0)) # normalise nrm

        self.bund = RayBundle(vertices=pos, directions=dire)
        self.gm = InfiniteCone(c = 1.)

    def test_as_placed1(self):
<<<<<<< HEAD
        print 'TestInfiniteCone'
=======

>>>>>>> 7be6a4ee
        prm = self.gm.find_intersections(N.eye(4), self.bund)
        #print "prm",prm
        N.testing.assert_array_almost_equal(prm, self.prm)

        self.gm.select_rays(N.arange(0,3))

        nrm = self.gm.get_normals()
        #print "self.nrm\n",self.nrm
        #print "nrm\n",nrm
        N.testing.assert_array_almost_equal(nrm, self.nrm)

        pts = self.gm.get_intersection_points_global()

        print "pts",pts
        N.testing.assert_array_almost_equal(pts, self.pts)


class TestInfiniteConeShifted(unittest.TestCase):
    """
    Very similar to TestInfiniteCone, but add 'a=-1' to shift the cone
    apex to z=-1 on the z axis, check that everything still works correctly.
    """
    def setUp(self):
        pos = N.c_[[-1.,0,-1], [2,0,-1], [1,0,1]]
        dir = N.c_[[0.,0,1], [-1,0,1], [-1,2,0]]
        self.prm = N.r_[1,N.sqrt(2),N.sqrt(5)]
        self.pts = N.c_[[-1.,0,0],[1,0,0],[0,2,1]]
        self.nrm = N.c_[[-1.,0,-1],[1,0,-1],[0,-1,1]]

        dir /= N.sqrt(N.sum(dir**2, axis=0)) # normalise dir
        self.nrm /= N.sqrt(N.sum(self.nrm**2, axis=0)) # normalise nrm

        self.bund = RayBundle(vertices=pos, directions=dir)
        self.gm = InfiniteCone(c = 1., a = -1.)

    def test_as_placed2(self):
<<<<<<< HEAD
        print 'TestInfiniteConeShifted'
=======

>>>>>>> 7be6a4ee
        prm = self.gm.find_intersections(N.eye(4), self.bund)
        #print "prm",prm
        N.testing.assert_array_almost_equal(prm, self.prm)

        self.gm.select_rays(N.arange(0,3))

        nrm = self.gm.get_normals()
        #print "self.nrm\n",self.nrm
        #print "nrm\n",nrm
        N.testing.assert_array_almost_equal(nrm, self.nrm)

        pts = self.gm.get_intersection_points_global()

        print "pts",pts
        N.testing.assert_array_almost_equal(pts, self.pts)

class TestCone(unittest.TestCase):
    def setUp(self):
        pos = N.c_[[-1.,0,0], [2,0,0], [1,0,2], [4,0,0],[2,0,1]]
        dir = N.c_[[0.,0,1], [-1,0,1], [-1,2,0], [0,0,1],[-1,0,0]]
        self.prm = N.r_[1,N.sqrt(2),N.sqrt(5),N.inf,1]
        self.pts = N.c_[[-1.,0,1],[1,0,1],[0,2,2],[1,0,1]]
        self.nrm = N.c_[[-1.,0,-1],[1,0,-1],[0,-1,1],[1,0,-1]]

        dir /= N.sqrt(N.sum(dir**2, axis=0)) # normalise dir
        self.nrm /= N.sqrt(N.sum(self.nrm**2, axis=0)) # normalise nrm

        self.bund = RayBundle(vertices=pos, directions=dir)
        self.gm = FiniteCone(r = 3., h = 3.)

    def test_as_placed3(self):

<<<<<<< HEAD
    def test_as_placed3(self):
        print 'TestCone'
=======
>>>>>>> 7be6a4ee
        #print "ASKING FOR INTERSECTIONS\n"
        prm = self.gm.find_intersections(N.eye(4), self.bund)
        #print "GOT INTERSECTIONS\n"
        #print "prm=\n",prm
        N.testing.assert_array_almost_equal(prm, self.prm)

        self.gm.select_rays(self.prm != N.inf)

        nrm = self.gm.get_normals()
        #print "self.nrm\n",self.nrm
        #print "nrm\n",nrm
        N.testing.assert_array_almost_equal(nrm, self.nrm)

        pts = self.gm.get_intersection_points_global()

        print "pts",pts
        N.testing.assert_array_almost_equal(pts, self.pts)



if __name__ == '__main__':
    unittest.main()


# vim: et:ts=4<|MERGE_RESOLUTION|>--- conflicted
+++ resolved
@@ -23,11 +23,6 @@
         self.gm = InfiniteCone(c = 1.)
 
     def test_as_placed1(self):
-<<<<<<< HEAD
-        print 'TestInfiniteCone'
-=======
-
->>>>>>> 7be6a4ee
         prm = self.gm.find_intersections(N.eye(4), self.bund)
         #print "prm",prm
         N.testing.assert_array_almost_equal(prm, self.prm)
@@ -64,11 +59,6 @@
         self.gm = InfiniteCone(c = 1., a = -1.)
 
     def test_as_placed2(self):
-<<<<<<< HEAD
-        print 'TestInfiniteConeShifted'
-=======
-
->>>>>>> 7be6a4ee
         prm = self.gm.find_intersections(N.eye(4), self.bund)
         #print "prm",prm
         N.testing.assert_array_almost_equal(prm, self.prm)
@@ -100,12 +90,6 @@
         self.gm = FiniteCone(r = 3., h = 3.)
 
     def test_as_placed3(self):
-
-<<<<<<< HEAD
-    def test_as_placed3(self):
-        print 'TestCone'
-=======
->>>>>>> 7be6a4ee
         #print "ASKING FOR INTERSECTIONS\n"
         prm = self.gm.find_intersections(N.eye(4), self.bund)
         #print "GOT INTERSECTIONS\n"
